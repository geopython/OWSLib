--- conflicted
+++ resolved
@@ -9,7 +9,7 @@
 Fake a request to a GeoServer WMS Server using saved doc from 
 http://giswebservices.massgis.state.ma.us/geoserver/wms
 
-    >>> xml = open(resource_file('wms_mass_gis-caps.xml'), 'rb').read()
+    >>> xml = open(resource_file('wms_mass_gis-caps.xml'), 'r').read()
     >>> wms = WebMapService('url', version='1.1.1', xml=xml)
     
 Test capabilities
@@ -54,17 +54,10 @@
     'GIS Programmer'
 
 Test available content layers
-<<<<<<< HEAD
-    >>> isinstance(wms.items(), list)
-    True
-    >>> isinstance(wms.contents, dict)
-    True
-=======
     >>> type(wms.items())
     <type 'list'>
     >>> type(wms.contents)
     <class 'collections.OrderedDict'>
->>>>>>> d9cf3544
 
  
 Test single item accessor
@@ -112,8 +105,8 @@
 
 Lastly, test the getcapabilities and getmap methods
 
-    >>> wms = WebMapService('http://giswebservices.massgis.state.ma.us/geoserver/wms', version='1.1.1', timeout=120)
+    >>> wms = WebMapService('http://giswebservices.massgis.state.ma.us/geoserver/wms', version='1.1.1')
     >>> img = wms.getmap(layers=['massgis:GISDATA.SHORELINES_ARC'], styles=[''], srs='EPSG:4326', bbox=(-70.8, 42, -70, 42.8), size=(300, 300), format='image/jpeg', transparent=True)
     >>> out = open(scratch_file('massgis_shoreline.jpg'), 'wb')
-    >>> bytes_written = out.write(img.read())
+    >>> out.write(img.read())
     >>> out.close()