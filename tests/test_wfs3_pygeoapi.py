--- conflicted
+++ resolved
@@ -27,11 +27,6 @@
     assert len(conformance['conformsTo']) == 4
 
     collections = w.collections()
-<<<<<<< HEAD
-    # UDPATED : 2019-06-05
-    # This now includes "Dutch addresses (subset Otterlo). OGR GeoPackage Driver"
-=======
->>>>>>> bd0eded6
     assert len(collections) > 0
 
     lakes = w.collection('lakes')
