from tests.utils import scratch_file
from tests.utils import service_ok

from owslib.wmts import WebMapTileService

import pytest

SERVICE_URL = 'http://map1c.vis.earthdata.nasa.gov/wmts-geo/wmts.cgi'


@pytest.mark.online
@pytest.mark.skipif(not service_ok(SERVICE_URL),
                    reason="WMTS service is unreachable")
@pytest.mark.skip(reason="WMTS service not responding correctly")
def test_wmts():
    # Find out what a WMTS has to offer. Service metadata:
    wmts = WebMapTileService(SERVICE_URL)
    assert wmts.identification.type == 'OGC WMTS'
    assert wmts.identification.version == '1.0.0'
    assert wmts.identification.title == 'NASA Global Imagery Browse Services for EOSDIS'
    bytearray(wmts.identification.abstract, 'utf-8')
    bytearray(b'Near real time imagery from multiple NASA instruments')
    assert wmts.identification.keywords == ['World', 'Global']
    # Service Provider:
    assert wmts.provider.name == 'National Aeronautics and Space Administration'
    assert wmts.provider.url == 'https://earthdata.nasa.gov/'
    # Available Layers:
    assert len(wmts.contents.keys()) > 0
    assert sorted(list(wmts.contents))[0] == 'AIRS_CO_Total_Column_Day'
    # Fetch a tile (using some defaults):
    tile = wmts.gettile(layer='MODIS_Terra_CorrectedReflectance_TrueColor',
                        tilematrixset='EPSG4326_250m', tilematrix='0',
                        row=0, column=0, format="image/jpeg")
    out = open(scratch_file('nasa_modis_terra_truecolour.jpg'), 'wb')
    bytes_written = out.write(tile.read())
    out.close()
    # Test styles for several layers
    # TODO: fix dict order
    # assert wmts.contents['MLS_SO2_147hPa_Night'].styles == {'default': {'isDefault': True, 'title': 'default'}}
    assert wmts.contents['MLS_SO2_147hPa_Night'].styles['default']['isDefault'] is True
    # assert wmts.contents['MLS_SO2_147hPa_Night'].styles == {'default': {'isDefault': True, 'title': 'default'}}
    assert wmts.contents['MLS_SO2_147hPa_Night'].styles['default']['isDefault'] is True


@pytest.mark.online
@pytest.mark.skipif(not service_ok(SERVICE_URL),
                    reason="WMTS service is unreachable")
@pytest.mark.skip(reason="WMTS service not responding correctly")
def test_wmts_example_build_tile_request():
    """
    Example for wmts.buildTileRequest
    """
    wmts = WebMapTileService(SERVICE_URL)
    wmts.buildTileRequest(
        layer='VIIRS_CityLights_2012',
        tilematrixset='EPSG4326_500m',
        tilematrix='6',
        row=4, column=4)
    request = 'SERVICE=WMTS&REQUEST=GetTile&VERSION=1.0.0&\
LAYER=VIIRS_CityLights_2012&STYLE=default&TILEMATRIXSET=EPSG4326_500m&\
TILEMATRIX=6&TILEROW=4&TILECOL=4&FORMAT=image%2Fjpeg'


@pytest.mark.online
@pytest.mark.skipif(not service_ok(SERVICE_URL),
                    reason="WMTS service is unreachable")
@pytest.mark.skip(reason="WMTS service not responding correctly")
def test_wmts_example_get_title():
    """
    Example for wmts.getTitle
    """
    wmts = WebMapTileService(SERVICE_URL)
    img = wmts.gettile(
        layer='VIIRS_CityLights_2012',
        tilematrixset='EPSG4326_500m',
        tilematrix='6',
        row=4, column=4)
    out = open('tile.jpg', 'wb')
    bytes_written = out.write(img.read())
    out.close()


EXAMPLE_SERVICE_URL = "http://tile.informatievlaanderen.be/ws/raadpleegdiensten/wmts"


@pytest.mark.online
@pytest.mark.skipif(not service_ok(EXAMPLE_SERVICE_URL),
                    reason="WMTS service is unreachable")
<<<<<<< HEAD
def test_wmts_example_informatievlaanderen():
    wmts = WebMapTileService(EXAMPLE_SERVICE_URL)
    assert wmts.identification.type == 'OGC WMTS'
    assert wmts.identification.version == '1.0.0'
    assert wmts.identification.title == 'agentschap Informatie Vlaanderen WMTS service'
    assert sorted(list(wmts.contents))[:5] == ['abw', 'ferraris', 'frickx', 'grb_bsk', 'grb_bsk_grijs']
=======
def test_wmts_without_serviceprovider_tag():
    # Test a WMTS without a ServiceProvider tag in Capababilities XML
    from owslib.wmts import WebMapTileService
    wmts = WebMapTileService(SERVICE_URL_ARCGIS)


SERVICE_URL_REST = 'https://www.basemap.at/wmts/1.0.0/WMTSCapabilities.xml'


@pytest.mark.online
@pytest.mark.skipif(not service_ok(SERVICE_URL_REST),
                    reason="WMTS service is unreachable")
def test_wmts_rest_only():
    # Test a WMTS with REST only
    from owslib.wmts import WebMapTileService
    wmts = WebMapTileService(SERVICE_URL_REST)
    tile = wmts.gettile(layer="bmaporthofoto30cm", tilematrix="10", row=357, column=547)
    assert(tile.info()['Content-Type'] == 'image/jpeg')
>>>>>>> 6fe1110b
<|MERGE_RESOLUTION|>--- conflicted
+++ resolved
@@ -83,17 +83,17 @@
 EXAMPLE_SERVICE_URL = "http://tile.informatievlaanderen.be/ws/raadpleegdiensten/wmts"
 
 
-@pytest.mark.online
-@pytest.mark.skipif(not service_ok(EXAMPLE_SERVICE_URL),
-                    reason="WMTS service is unreachable")
-<<<<<<< HEAD
 def test_wmts_example_informatievlaanderen():
     wmts = WebMapTileService(EXAMPLE_SERVICE_URL)
     assert wmts.identification.type == 'OGC WMTS'
     assert wmts.identification.version == '1.0.0'
     assert wmts.identification.title == 'agentschap Informatie Vlaanderen WMTS service'
-    assert sorted(list(wmts.contents))[:5] == ['abw', 'ferraris', 'frickx', 'grb_bsk', 'grb_bsk_grijs']
-=======
+    # assert sorted(list(wmts.contents))[:5] == ['abw', 'ferraris', 'frickx', 'grb_bsk', 'grb_bsk_grijs']
+
+
+@pytest.mark.online
+@pytest.mark.skipif(not service_ok(EXAMPLE_SERVICE_URL),
+                    reason="WMTS service is unreachable")
 def test_wmts_without_serviceprovider_tag():
     # Test a WMTS without a ServiceProvider tag in Capababilities XML
     from owslib.wmts import WebMapTileService
@@ -111,5 +111,4 @@
     from owslib.wmts import WebMapTileService
     wmts = WebMapTileService(SERVICE_URL_REST)
     tile = wmts.gettile(layer="bmaporthofoto30cm", tilematrix="10", row=357, column=547)
-    assert(tile.info()['Content-Type'] == 'image/jpeg')
->>>>>>> 6fe1110b
+    assert(tile.info()['Content-Type'] == 'image/jpeg')