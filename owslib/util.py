--- conflicted
+++ resolved
@@ -136,11 +136,7 @@
 
     # @TODO: __getattribute__ for poking at response
 
-<<<<<<< HEAD
-def openURL(url_base, data=None, method='Get', cookies=None, username=None, password=None, timeout=30, headers=None):
-=======
-def openURL(url_base, data=None, method='Get', cookies=None, username=None, password=None, timeout=30, verify=False):
->>>>>>> 8e01d7f6
+def openURL(url_base, data=None, method='Get', cookies=None, username=None, password=None, timeout=30, verify=False, headers=None):
     """
     Function to open URLs.
 
