--- conflicted
+++ resolved
@@ -148,17 +148,10 @@
                         if kwd.text not in self.identification.keywords:
                             self.identification.keywords.append(kwd.text)
 
-<<<<<<< HEAD
-        #TODO: update serviceProvider metadata, miss it out for now
-        serviceproviderelem=self._capabilities.find(nspath('ServiceProvider'))
-        if serviceproviderelem is not None:
-            self.provider=ServiceProvider(serviceproviderelem)
-=======
         # TODO: update serviceProvider metadata, miss it out for now
         serviceproviderelem = self._capabilities.find(nspath("ServiceProvider"))
-        if serviceproviderelem:
+        if serviceproviderelem is not None:
             self.provider = ServiceProvider(serviceproviderelem)
->>>>>>> f48d8f69
 
         # serviceOperations metadata
         self.operations = []
