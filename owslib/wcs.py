# -*- coding: ISO-8859-15 -*-
# =============================================================================
# Copyright (c) 2004, 2006 Sean C. Gillies
# Copyright (c) 2007 STFC <http://www.stfc.ac.uk>
#
# Authors : 
#          Dominic Lowe <d.lowe@rl.ac.uk>
#
# Contact email: d.lowe@rl.ac.uk
# =============================================================================

"""
Web Coverage Server (WCS) methods and metadata. Factory function.
"""

from __future__ import (absolute_import, division, print_function)

from . import etree
<<<<<<< HEAD
from .coverage import wcs100, wcs110, wcs111, wcsBase, wcs200
from owslib.util import openURL
=======
from .coverage import wcs100, wcs110, wcs111, wcsBase
from owslib.util import clean_ows_url, openURL
>>>>>>> a27703a6


def WebCoverageService(url, version=None, xml=None, cookies=None, timeout=30):
    ''' wcs factory function, returns a version specific WebCoverageService object '''

    if version is None:
        if xml is None:
            reader = wcsBase.WCSCapabilitiesReader()
            request = reader.capabilities_url(url)
            xml = openURL(request, cookies=cookies, timeout=timeout).read()

        capabilities = etree.etree.fromstring(xml)
        version = capabilities.get('version')
        del capabilities

    clean_url = clean_ows_url(url)

    if version == '1.0.0':
        return wcs100.WebCoverageService_1_0_0.__new__(wcs100.WebCoverageService_1_0_0, clean_url, xml, cookies)
    elif version == '1.1.0':
<<<<<<< HEAD
        return wcs110.WebCoverageService_1_1_0.__new__(wcs110.WebCoverageService_1_1_0, url, xml, cookies)
    elif version == '1.1.1':
        return wcs111.WebCoverageService_1_1_1.__new__(wcs111.WebCoverageService_1_1_1, url, xml, cookies)
    elif version == '2.0.0' or version == '2.0.1':
        return wcs200.WebCoverageService_2_0_0.__new__(wcs200.WebCoverageService_2_0_0, url, xml, cookies)
        
=======
        return wcs110.WebCoverageService_1_1_0.__new__(wcs110.WebCoverageService_1_1_0, clean_url, xml, cookies)
    elif version == '1.1.1':
        return wcs111.WebCoverageService_1_1_1.__new__(wcs111.WebCoverageService_1_1_1, clean_url, xml, cookies)
>>>>>>> a27703a6
<|MERGE_RESOLUTION|>--- conflicted
+++ resolved
@@ -16,13 +16,8 @@
 from __future__ import (absolute_import, division, print_function)
 
 from . import etree
-<<<<<<< HEAD
 from .coverage import wcs100, wcs110, wcs111, wcsBase, wcs200
-from owslib.util import openURL
-=======
-from .coverage import wcs100, wcs110, wcs111, wcsBase
 from owslib.util import clean_ows_url, openURL
->>>>>>> a27703a6
 
 
 def WebCoverageService(url, version=None, xml=None, cookies=None, timeout=30):
@@ -43,15 +38,8 @@
     if version == '1.0.0':
         return wcs100.WebCoverageService_1_0_0.__new__(wcs100.WebCoverageService_1_0_0, clean_url, xml, cookies)
     elif version == '1.1.0':
-<<<<<<< HEAD
         return wcs110.WebCoverageService_1_1_0.__new__(wcs110.WebCoverageService_1_1_0, url, xml, cookies)
     elif version == '1.1.1':
         return wcs111.WebCoverageService_1_1_1.__new__(wcs111.WebCoverageService_1_1_1, url, xml, cookies)
     elif version == '2.0.0' or version == '2.0.1':
-        return wcs200.WebCoverageService_2_0_0.__new__(wcs200.WebCoverageService_2_0_0, url, xml, cookies)
-        
-=======
-        return wcs110.WebCoverageService_1_1_0.__new__(wcs110.WebCoverageService_1_1_0, clean_url, xml, cookies)
-    elif version == '1.1.1':
-        return wcs111.WebCoverageService_1_1_1.__new__(wcs111.WebCoverageService_1_1_1, clean_url, xml, cookies)
->>>>>>> a27703a6
+        return wcs200.WebCoverageService_2_0_0.__new__(wcs200.WebCoverageService_2_0_0, url, xml, cookies)