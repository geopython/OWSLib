--- conflicted
+++ resolved
@@ -178,14 +178,7 @@
 
     Implements IWebProcessingService.
     """
-<<<<<<< HEAD
-    
-    def __init__(self, url, version=WPS_DEFAULT_VERSION, username=None, password=None,
-                 verbose=False, skip_caps=False, verify=True):
-=======
-
-    def __init__(self, url, version=WPS_DEFAULT_VERSION, username=None, password=None, verbose=False, skip_caps=False):
->>>>>>> 6dbbe04c
+    def __init__(self, url, version=WPS_DEFAULT_VERSION, username=None, password=None, verbose=False, skip_caps=False, verify=True):
         """
         Initialization method resets the object status.
         By default it will execute a GetCapabilities invocation to the remote service,
@@ -201,12 +194,8 @@
         self.password = password
         self.version = version
         self.verbose = verbose
-<<<<<<< HEAD
         self.verify = verify
-                
-=======
-
->>>>>>> 6dbbe04c
+
         # fields populated by method invocations
         self._capabilities = None
         self.identification = None
@@ -224,12 +213,8 @@
         """
 
         # read capabilities document
-<<<<<<< HEAD
-        reader = WPSCapabilitiesReader(version=self.version, verbose=self.verbose, verify=self.verify)
-=======
         reader = WPSCapabilitiesReader(
-            version=self.version, verbose=self.verbose)
->>>>>>> 6dbbe04c
+            version=self.version, verbose=self.verbose, verify=self.verify)
         if xml:
             # read from stored XML file
             self._capabilities = reader.readFromString(xml)
@@ -249,12 +234,8 @@
         """
 
         # read capabilities document
-<<<<<<< HEAD
-        reader = WPSDescribeProcessReader(version=self.version, verbose=self.verbose, verify=self.verify)
-=======
         reader = WPSDescribeProcessReader(
-            version=self.version, verbose=self.verbose)
->>>>>>> 6dbbe04c
+            version=self.version, verbose=self.verbose, verify=self.verify)
         if xml:
             # read from stored XML file
             rootElement = reader.readFromString(xml)
@@ -281,12 +262,8 @@
 
         # instantiate a WPSExecution object
         log.info('Executing WPS request...')
-<<<<<<< HEAD
-        execution = WPSExecution(version=self.version, url=self.url, username=self.username, password=self.password, verbose=self.verbose, verify=self.verify)
-=======
         execution = WPSExecution(version=self.version, url=self.url,
-                                 username=self.username, password=self.password, verbose=self.verbose)
->>>>>>> 6dbbe04c
+                                 username=self.username, password=self.password, verbose=self.verbose, verify=self.verify)
 
         # build XML request from parameters
         if request is None:
@@ -391,18 +368,11 @@
     Superclass for reading a WPS document into a lxml.etree infoset.
     """
 
-<<<<<<< HEAD
     def __init__(self, version=WPS_DEFAULT_VERSION, verbose=False, verify=True):        
         self.version = version
         self.verbose = verbose
         self.verify = verify
                 
-=======
-    def __init__(self, version=WPS_DEFAULT_VERSION, verbose=False):
-        self.version = version
-        self.verbose = verbose
-
->>>>>>> 6dbbe04c
     def _readFromUrl(self, url, data, method='Get', username=None, password=None):
         """
         Method to get and parse a WPS document, returning an elementtree instance.
@@ -417,25 +387,14 @@
             log.debug(request_url)
 
             # split URL into base url and query string to use utility function
-<<<<<<< HEAD
             spliturl=request_url.split('?')
             u = openURL(spliturl[0], spliturl[1], method='Get', username=username, password=password,
                         verify=self.verify)
-=======
-            spliturl = request_url.split('?')
-            u = openURL(spliturl[0], spliturl[
-                        1], method='Get', username=username, password=password)
->>>>>>> 6dbbe04c
             return etree.fromstring(u.read())
 
         elif method == 'Post':
-<<<<<<< HEAD
             u = openURL(url, data, method='Post', username=username, password=password,
                         verify=self.verify)
-=======
-            u = openURL(url, data, method='Post',
-                        username=username, password=password)
->>>>>>> 6dbbe04c
             return etree.fromstring(u.read())
 
         else:
@@ -457,20 +416,11 @@
     """
     Utility class that reads and parses a WPS GetCapabilities document into a lxml.etree infoset.
     """
-<<<<<<< HEAD
     
     def __init__(self, version=WPS_DEFAULT_VERSION, verbose=False, verify=True):
         # superclass initializer
         super(WPSCapabilitiesReader,self).__init__(version=version, verbose=verbose, verify=verify)
         
-=======
-
-    def __init__(self, version=WPS_DEFAULT_VERSION, verbose=False):
-        # superclass initializer
-        super(WPSCapabilitiesReader, self).__init__(
-            version=version, verbose=verbose)
-
->>>>>>> 6dbbe04c
     def readFromUrl(self, url, username=None, password=None):
         """
         Method to get and parse a WPS capabilities document, returning an elementtree instance.
@@ -491,12 +441,7 @@
 
     def __init__(self, version=WPS_DEFAULT_VERSION, verbose=False, verify=True):
         # superclass initializer
-<<<<<<< HEAD
         super(WPSDescribeProcessReader,self).__init__(version=version, verbose=verbose, verify=verify)
-=======
-        super(WPSDescribeProcessReader, self).__init__(
-            version=version, verbose=verbose)
->>>>>>> 6dbbe04c
 
     def readFromUrl(self, url, identifier, username=None, password=None):
         """
@@ -515,18 +460,10 @@
     """
     Class that reads and parses a WPS Execute response document into a etree infoset
     """
-<<<<<<< HEAD
     def __init__(self, verbose=False, verify=True):
         # superclass initializer
         super(WPSExecuteReader,self).__init__(verbose=verbose, verify=verify)
         
-=======
-
-    def __init__(self, verbose=False):
-        # superclass initializer
-        super(WPSExecuteReader, self).__init__(verbose=verbose)
-
->>>>>>> 6dbbe04c
     def readFromUrl(self, url, data={}, method='Get', username=None, password=None):
         """
         Reads a WPS status document from a remote service and returns the XML etree object.
@@ -541,27 +478,17 @@
     """
     Class that represents a single WPS process executed on a remote WPS service.
     """
-<<<<<<< HEAD
     
     def __init__(self, version=WPS_DEFAULT_VERSION, url=None, username=None, password=None, verbose=False, verify=True):
         
-=======
-
-    def __init__(self, version=WPS_DEFAULT_VERSION, url=None, username=None, password=None, verbose=False):
-
->>>>>>> 6dbbe04c
         # initialize fields
         self.url = url
         self.version = version
         self.username = username
         self.password = password
         self.verbose = verbose
-<<<<<<< HEAD
         self.verify = verify
         
-=======
-
->>>>>>> 6dbbe04c
         # request document
         self.request = None
 
@@ -703,13 +630,8 @@
              If not provided, the current 'statusLocation' URL will be used.
         sleepSecs: number of seconds to sleep before returning control to the caller.
         """
-<<<<<<< HEAD
                     
         reader = WPSExecuteReader(verbose=self.verbose, verify=self.verify)
-=======
-
-        reader = WPSExecuteReader(verbose=self.verbose)
->>>>>>> 6dbbe04c
         if response is None:
             # override status location
             if url is not None:
@@ -767,16 +689,8 @@
         if self.isSucceded():
             content = ''
             for output in self.processOutputs:
-<<<<<<< HEAD
-                
                 output_content = output.retrieveData(self.username, self.password, verify=self.verify)
-                
-=======
-
-                output_content = output.retrieveData(
-                    self.username, self.password)
-
->>>>>>> 6dbbe04c
+
                 # ExecuteResponse contains reference to server-side output
                 if output_content is not "":
                     content = content + output_content
@@ -810,14 +724,8 @@
         """
 
         self.request = request
-<<<<<<< HEAD
         reader = WPSExecuteReader(verbose=self.verbose, verify=self.verify)
         response = reader.readFromUrl(self.url, request, method='Post', username=self.username, password=self.password)
-=======
-        reader = WPSExecuteReader(verbose=self.verbose)
-        response = reader.readFromUrl(
-            self.url, request, method='Post', username=self.username, password=self.password)
->>>>>>> 6dbbe04c
         self.response = response
         return response
 
@@ -1257,13 +1165,8 @@
                 self.dataType = literalDataElement.get('dataType')
                 if literalDataElement.text is not None and literalDataElement.text.strip() is not '':
                     self.data.append(literalDataElement.text.strip())
-<<<<<<< HEAD
                     
     def retrieveData(self, username=None, password=None, verify=True):
-=======
-
-    def retrieveData(self, username=None, password=None):
->>>>>>> 6dbbe04c
         """
         Method to retrieve data from server-side reference:
         returns "" if the reference is not known.
@@ -1279,23 +1182,12 @@
         # b) 'http://rsg.pml.ac.uk/wps/wpsoutputs/outputImage-11294Bd6l2a.tif'
         log.info('Output URL=%s' % url)
         if '?' in url:
-<<<<<<< HEAD
             spliturl=url.split('?')
             u = openURL(spliturl[0], spliturl[1], method='Get', username=username, password=password, verify=verify)
             # extract output filepath from URL query string
             self.fileName = spliturl[1].split('=')[1]
         else:
             u = openURL(url, '', method='Get', username=username, password=password, verify=verify)
-=======
-            spliturl = url.split('?')
-            u = openURL(spliturl[0], spliturl[
-                        1], method='Get', username=username, password=password)
-            # extract output filepath from URL query string
-            self.fileName = spliturl[1].split('=')[1]
-        else:
-            u = openURL(
-                url, '', method='Get', username=username, password=password)
->>>>>>> 6dbbe04c
             # extract output filepath from base URL
             self.fileName = url.split('/')[-1]
 
