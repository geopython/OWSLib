# -*- coding: ISO-8859-15 -*-
# =============================================================================
# Copyright (c) 2004, 2006 Sean C. Gillies
# Copyright (c) 2007 STFC <http://www.stfc.ac.uk>
#
# Authors : 
#          Dominic Lowe <d.lowe@rl.ac.uk>
#
# Contact email: d.lowe@rl.ac.uk
# =============================================================================

from wcsBase import WCSBase, WCSCapabilitiesReader
from urllib import urlencode
from owslib.util import openURL, testXMLValue
from owslib.etree import etree
from owslib.crs import Crs
import os, errno

#  function to save writing out WCS namespace in full each time
def ns(tag):
    return '{http://www.opengis.net/wcs}'+tag

class ServiceException(Exception):
    pass


class WebCoverageService_1_0_0(WCSBase):
    """Abstraction for OGC Web Coverage Service (WCS), version 1.0.0
    Implements IWebCoverageService.
    """
    def __getitem__(self,name):
        ''' check contents dictionary to allow dict like access to service layers'''
        if name in self.__getattribute__('contents').keys():
            return self.__getattribute__('contents')[name]
        else:
            raise KeyError, "No content named %s" % name
    
    def __init__(self,url,xml, cookies):
        self.version='1.0.0'
        self.url = url   
        self.cookies=cookies
        # initialize from saved capability document or access the server
        reader = WCSCapabilitiesReader(self.version, self.cookies)
        if xml:
            self._capabilities = reader.readString(xml)
        else:
            self._capabilities = reader.read(self.url)

        #serviceIdentification metadata
        subelem=self._capabilities.find(ns('Service'))
        self.identification=ServiceIdentification(subelem)                               
                   
        #serviceProvider metadata
        subelem=self._capabilities.find(ns('Service/')+ns('responsibleParty'))
        self.provider=ServiceProvider(subelem)   
        
        #serviceOperations metadata
        self.operations=[]
        for elem in self._capabilities.find(ns('Capability/')+ns('Request'))[:]:
            self.operations.append(OperationMetadata(elem))
          
        #serviceContents metadata
        self.contents={}
        for elem in self._capabilities.findall(ns('ContentMetadata/')+ns('CoverageOfferingBrief')): 
            cm=ContentMetadata(elem, self)
            self.contents[cm.id]=cm
        
        #Some WCS servers (wrongly) advertise 'Content' OfferingBrief instead.
        if self.contents=={}:
            for elem in self._capabilities.findall(ns('ContentMetadata/')+ns('ContentOfferingBrief')): 
                cm=ContentMetadata(elem, self)
                self.contents[cm.id]=cm
        
        #exceptions
        self.exceptions = [f.text for f \
                in self._capabilities.findall('Capability/Exception/Format')]
    
    
    def items(self):
        '''supports dict-like items() access'''
        items=[]
        for item in self.contents:
            items.append((item,self.contents[item]))
        return items
    
    def __makeString(self,value):
        #using repr unconditionally breaks things in some circumstances if a value is already a string
        if type(value) is not str:
            sval=repr(value)
        else:
            sval = value
        return sval
  
    def get_coverage(self, identifier=None, bbox=None, time=None, format = None,  crs=None, width=None, height=None, resx=None, resy=None, resz=None,parameter=None,method='Get',**kwargs):
        """Request and return a coverage from the WCS as a file-like object
        note: additional **kwargs helps with multi-version implementation
        core keyword arguments should be supported cross version
        example:
        cvg=wcs.get_coverage(identifier=['TuMYrRQ4'], timeSequence=['2792-06-01T00:00:00.0'], bbox=(-112,36,-106,41),format='cf-netcdf')

        is equivalent to:
        http://myhost/mywcs?SERVICE=WCS&REQUEST=GetCoverage&IDENTIFIER=TuMYrRQ4&VERSION=1.1.0&BOUNDINGBOX=-180,-90,180,90&TIME=2792-06-01T00:00:00.0&FORMAT=cf-netcdf
           
        """
        
        self.log.debug('WCS 1.0.0 DEBUG: Parameters passed to GetCoverage: identifier=%s, bbox=%s, time=%s, format=%s, crs=%s, width=%s, height=%s, resx=%s, resy=%s, resz=%s, parameter=%s, method=%s, other_arguments=%s'%(identifier, bbox, time, format, crs, width, height, resx, resy, resz, parameter, method, str(kwargs)))
                
        base_url = self.get_operation_by_name('GetCoverage').methods[method]['url']
        
        self.log.debug('WCS 1.0.0 DEBUG: base url of server: %s'%base_url)
        
        #process kwargs
        request = {'version': self.version, 'request': 'GetCoverage', 'service':'WCS'}
        assert len(identifier) > 0
        request['Coverage']=identifier
        #request['identifier'] = ','.join(identifier)
        if bbox:
            request['BBox']=','.join([self.__makeString(x) for x in bbox])
        else:
            request['BBox']=None
        if time:
            request['time']=','.join(time)
        if crs:
            request['crs']=crs
        request['format']=format
        if width:
            request['width']=width
        if height:
            request['height']=height
        if resx:
            request['resx']=resx
        if resy:
            request['resy']=resy
        if resz:
            request['resz']=resz
        
        #anything else e.g. vendor specific parameters must go through kwargs
        if kwargs:
            for kw in kwargs:
                request[kw]=kwargs[kw]
        
        #encode and request
        data = urlencode(request)
        self.log.debug('WCS 1.0.0 DEBUG: Second part of URL: %s'%data)
        
        
        u=openURL(base_url, data, method, self.cookies)

        return u
    
    def get_operation_by_name(self, name):
        """Return a named operation item."""
        for item in self.operations:
            if item.name == name:
                return item
        raise KeyError, "No operation named %s" % name
    
class OperationMetadata(object):
    """Abstraction for WCS metadata.   
    Implements IMetadata.
    """
    def __init__(self, elem):
        """."""
        self.name = elem.tag.split('}')[1]          
        
        #self.formatOptions = [f.text for f in elem.findall('{http://www.opengis.net/wcs/1.1/ows}Parameter/{http://www.opengis.net/wcs/1.1/ows}AllowedValues/{http://www.opengis.net/wcs/1.1/ows}Value')]
        methods = []
        for resource in elem.findall(ns('DCPType/')+ns('HTTP/')+ns('Get/')+ns('OnlineResource')):
            url = resource.attrib['{http://www.w3.org/1999/xlink}href']
            methods.append(('Get', {'url': url}))        
        for resource in elem.findall(ns('DCPType/')+ns('HTTP/')+ns('Post/')+ns('OnlineResource')):
            url = resource.attrib['{http://www.w3.org/1999/xlink}href']
            methods.append(('Post', {'url': url}))        
        self.methods = dict(methods)
            
class ServiceIdentification(object):
    """ Abstraction for ServiceIdentification metadata """
    def __init__(self,elem):
        # properties              
        self.type='OGC:WCS'
        self.version='1.0.0'
        self.service = testXMLValue(elem.find(ns('name')))
        self.abstract = testXMLValue(elem.find(ns('description')))
        self.title = testXMLValue(elem.find(ns('name')))     
        self.keywords = [f.text for f in elem.findall(ns('keywords')+'/'+ns('keyword'))]
        #note: differs from 'rights' in interface
        self.fees=elem.find(ns('fees')).text
        self.accessConstraints=elem.find(ns('accessConstraints')).text
       
class ServiceProvider(object):
    """ Abstraction for WCS ResponsibleParty 
    Implements IServiceProvider"""
    def __init__(self,elem):
        #it's not uncommon for the service provider info to be missing
        #so handle case where None is passed in
        if elem is None:
            self.name=None
            self.url=None
            self.contact = None
        else:
            self.name=testXMLValue(elem.find(ns('organisationName')))
            self.url=self.name #there is no definitive place for url  WCS, repeat organisationName
            self.contact=ContactMetadata(elem)

class ContactMetadata(object):
    ''' implements IContactMetadata'''
    def __init__(self, elem):
        try:
            self.name = elem.find(ns('individualName')).text
        except AttributeError:
            self.name = None
        try:
            self.organization=elem.find(ns('organisationName')).text 
        except AttributeError:
            self.organization = None
        try:
            self.address = elem.find(ns('contactInfo')+'/'+ns('address')+'/'+ns('deliveryPoint')).text
        except AttributeError:
            self.address = None
        try:
            self.city= elem.find(ns('contactInfo')+'/'+ns('address')+'/'+ns('city')).text
        except AttributeError:
            self.city = None
        try:
            self.region=elem.find(ns('contactInfo')+'/'+ns('address')+'/'+ns('administrativeArea')).text
        except AttributeError:
            self.region = None
        try:
            self.postcode=elem.find(ns('contactInfo')+'/'+ns('address')+'/'+ns('postalCode')).text
        except AttributeError:
            self.postcode=None
        try:
            self.country=elem.find(ns('contactInfo')+'/'+ns('address')+'/'+ns('country')).text
        except AttributeError:
            self.country = None
        try:
            self.email=elem.find(ns('contactInfo')+'/'+ns('address')+'/'+ns('electronicMailAddress')).text
        except AttributeError:
            self.email = None

class ContentMetadata(object):
    """
    Implements IContentMetadata
    """
    def __init__(self, elem, service):
        """Initialize. service is required so that describeCoverage requests may be made"""
        #TODO - examine the parent for bounding box info.
        
        #self._parent=parent
        self._elem=elem
        self._service=service
        self.id=elem.find(ns('name')).text
<<<<<<< HEAD
        self.title =elem.find(ns('label')).text
        self.abstract=testXMLValue(elem.find(ns('description')))
=======
        self.title =elem.find(ns('label')).text       
        self.abstract=elem.find(ns('description')).text       
>>>>>>> d19f353a
        self.keywords = [f.text for f in elem.findall(ns('keywords')+'/'+ns('keyword'))]        
        self.boundingBox=None #needed for iContentMetadata harmonisation
        self.boundingBoxWGS84 = None        
        b = elem.find(ns('lonLatEnvelope')) 
        if b is not None:
            gmlpositions=b.findall('{http://www.opengis.net/gml}pos')
            lc=gmlpositions[0].text
            uc=gmlpositions[1].text
            self.boundingBoxWGS84 = (
                    float(lc.split()[0]),float(lc.split()[1]),
                    float(uc.split()[0]), float(uc.split()[1]),
                    )
        #others not used but needed for iContentMetadata harmonisation
        self.styles=None
        self.crsOptions=None

    #grid is either a gml:Grid or a gml:RectifiedGrid if supplied as part of the DescribeCoverage response.
    def _getGrid(self):
        if not hasattr(self, 'descCov'):
                self.descCov=self._service.getDescribeCoverage(self.id)
        gridelem= self.descCov.find(ns('CoverageOffering/')+ns('domainSet/')+ns('spatialDomain/')+'{http://www.opengis.net/gml}RectifiedGrid')
        if gridelem is not None:
            grid=RectifiedGrid(gridelem)
        else:
            gridelem=self.descCov.find(ns('CoverageOffering/')+ns('domainSet/')+ns('spatialDomain/')+'{http://www.opengis.net/gml}Grid')
            grid=Grid(gridelem)
        return grid
    grid=property(_getGrid, None)
        
     #timelimits are the start/end times, timepositions are all timepoints. WCS servers can declare one or both or neither of these.
    def _getTimeLimits(self):
        timepoints, timelimits=[],[]
        b=self._elem.find(ns('lonLatEnvelope'))
        if b is not None:
            timepoints=b.findall('{http://www.opengis.net/gml}timePosition')
        else:
            #have to make a describeCoverage request...
            if not hasattr(self, 'descCov'):
                self.descCov=self._service.getDescribeCoverage(self.id)
            for pos in self.descCov.findall(ns('CoverageOffering/')+ns('domainSet/')+ns('temporalDomain/')+'{http://www.opengis.net/gml}timePosition'):
                timepoints.append(pos)
        if timepoints:
                timelimits=[timepoints[0].text,timepoints[1].text]
        return timelimits
    timelimits=property(_getTimeLimits, None)   
    
    def _getTimePositions(self):
        timepositions=[]
        if not hasattr(self, 'descCov'):
            self.descCov=self._service.getDescribeCoverage(self.id)
        for pos in self.descCov.findall(ns('CoverageOffering/')+ns('domainSet/')+ns('temporalDomain/')+'{http://www.opengis.net/gml}timePosition'):
                timepositions.append(pos.text)
        return timepositions
    timepositions=property(_getTimePositions, None)
           
            
    def _getOtherBoundingBoxes(self):
        ''' incomplete, should return other bounding boxes not in WGS84
            #TODO: find any other bounding boxes. Need to check for gml:EnvelopeWithTimePeriod.'''

        bboxes=[]

        if not hasattr(self, 'descCov'):
            self.descCov=self._service.getDescribeCoverage(self.id)

        for envelope in self.descCov.findall(ns('CoverageOffering/')+ns('domainSet/')+ns('spatialDomain/')+'{http://www.opengis.net/gml}Envelope'):
            bbox = {}
            bbox['nativeSrs'] = envelope.attrib['srsName']
            gmlpositions = envelope.findall('{http://www.opengis.net/gml}pos')
            lc=gmlpositions[0].text.split()
            uc=gmlpositions[1].text.split()
            bbox['bbox'] = (
                float(lc[0]),float(lc[1]),
                float(uc[0]), float(uc[1])
            )
            bboxes.append(bbox)

        return bboxes        
    boundingboxes=property(_getOtherBoundingBoxes,None)
    
    def _getSupportedCRSProperty(self):
        # gets supported crs info
        crss=[]
        for elem in self._service.getDescribeCoverage(self.id).findall(ns('CoverageOffering/')+ns('supportedCRSs/')+ns('responseCRSs')):
            for crs in elem.text.split(' '):
                crss.append(Crs(crs))
        for elem in self._service.getDescribeCoverage(self.id).findall(ns('CoverageOffering/')+ns('supportedCRSs/')+ns('requestResponseCRSs')):
            for crs in elem.text.split(' '):
                crss.append(Crs(crs))
        for elem in self._service.getDescribeCoverage(self.id).findall(ns('CoverageOffering/')+ns('supportedCRSs/')+ns('nativeCRSs')):
            for crs in elem.text.split(' '):
                crss.append(Crs(crs))
        return crss
    supportedCRS=property(_getSupportedCRSProperty, None)
       
       
    def _getSupportedFormatsProperty(self):
        # gets supported formats info
        frmts =[]
        for elem in self._service.getDescribeCoverage(self.id).findall(ns('CoverageOffering/')+ns('supportedFormats/')+ns('formats')):
            frmts.append(elem.text)
        return frmts
    supportedFormats=property(_getSupportedFormatsProperty, None)
    
    def _getAxisDescriptionsProperty(self):
        #gets any axis descriptions contained in the rangeset (requires a DescribeCoverage call to server).
        axisDescs =[]
        for elem in self._service.getDescribeCoverage(self.id).findall(ns('CoverageOffering/')+ns('rangeSet/')+ns('RangeSet/')+ns('axisDescription/')+ns('AxisDescription')):
            axisDescs.append(AxisDescription(elem)) #create a 'AxisDescription' object.
        return axisDescs
    axisDescriptions=property(_getAxisDescriptionsProperty, None)
        
        
          
#Adding classes to represent gml:grid and gml:rectifiedgrid. One of these is used for the cvg.grid property
#(where cvg is a member of the contents dictionary)     
#There is no simple way to convert the offset values in a rectifiedgrid grid to real values without CRS understanding, therefore this is beyond the current scope of owslib, so the representation here is purely to provide access to the information in the GML.
   
class Grid(object):
    ''' Simple grid class to provide axis and value information for a gml grid '''
    def __init__(self, grid):
        self.axislabels = []
        self.dimension=None
        self.lowlimits=[]
        self.highlimits=[]
        if grid is not None:
            self.dimension=int(grid.get('dimension'))
            self.lowlimits= grid.find('{http://www.opengis.net/gml}limits/{http://www.opengis.net/gml}GridEnvelope/{http://www.opengis.net/gml}low').text.split(' ')
            self.highlimits = grid.find('{http://www.opengis.net/gml}limits/{http://www.opengis.net/gml}GridEnvelope/{http://www.opengis.net/gml}high').text.split(' ')
            for axis in grid.findall('{http://www.opengis.net/gml}axisName'):
                self.axislabels.append(axis.text)
      

class RectifiedGrid(Grid):
    ''' RectifiedGrid class, extends Grid with additional offset vector information '''
    def __init__(self, rectifiedgrid):
        super(RectifiedGrid,self).__init__(rectifiedgrid)
        self.origin=rectifiedgrid.find('{http://www.opengis.net/gml}origin/{http://www.opengis.net/gml}pos').text.split()
        self.offsetvectors=[]
        for offset in rectifiedgrid.findall('{http://www.opengis.net/gml}offsetVector'):
            self.offsetvectors.append(offset.text.split())
        
class AxisDescription(object):
    ''' Class to represent the AxisDescription element optionally found as part of the RangeSet and used to 
    define ordinates of additional dimensions such as wavelength bands or pressure levels'''
    def __init__(self, axisdescElem):
        self.name=self.label=None
        self.values=[]
        for elem in axisdescElem.getchildren():
            if elem.tag == ns('name'):
                self.name = elem.text
            elif elem.tag == ns('label'):
                self.label = elem.text
            elif elem.tag == ns('values'):
                for child in elem.getchildren():
                    self.values.append(child.text)     <|MERGE_RESOLUTION|>--- conflicted
+++ resolved
@@ -250,13 +250,8 @@
         self._elem=elem
         self._service=service
         self.id=elem.find(ns('name')).text
-<<<<<<< HEAD
         self.title =elem.find(ns('label')).text
-        self.abstract=testXMLValue(elem.find(ns('description')))
-=======
-        self.title =elem.find(ns('label')).text       
-        self.abstract=elem.find(ns('description')).text       
->>>>>>> d19f353a
+        self.abstract=testXMLValue(elem.find(ns('description')))  
         self.keywords = [f.text for f in elem.findall(ns('keywords')+'/'+ns('keyword'))]        
         self.boundingBox=None #needed for iContentMetadata harmonisation
         self.boundingBoxWGS84 = None        
